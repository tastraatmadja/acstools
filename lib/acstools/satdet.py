"""This module contains the tools needed for satellite detection
within an ACS/WFC image as published in
`ACS ISR 2015-TBD <http://www.stsci.edu/hst/acs/documents/isrs/>`_.

.. note::

    Only tested for ACS/WFC FLT and FLC images, but it should
    theoretically work for any instrument.

    :func:`skimage.transform.probabilistic_hough_line` gives
    slightly different results from run to run, but this should
    not matter since :func:`detsat` only provides crude
    approximation of the actual trail(s).

    Performance is faster when ``plot=False``, where applicable.

    Currently *not* supported in TEAL and PyRAF.

Examples
--------
>>> from acstools.satdet import detsat, make_mask, update_dq

Find trail segments for a single image and extension without multiprocessing,
and display plots (not shown) and verbose information:

>>> results, errors = detsat(
...     'jc8m10syq_flc.fits', chips=[4], n_processes=1, plot=True, verbose=True)
1 file(s) found...
Processing jc8m10syq_flc.fits[4]...
Rescale intensity percentiles: 110.161376953, 173.693756409
Length of PHT result: 42
min(x0)=   1, min(x1)= 269, min(y0)= 827, min(y1)= 780
max(x0)=3852, max(x1)=4094, max(y0)=1611, max(y1)=1545
buf=200
topx=3896, topy=1848
...
Trail Direction: Right to Left
42 trail segment(s) detected
...
End point list:
    1. (1256, 1345), (2770, 1037)
    2. (  11, 1598), ( 269, 1545)
...
Total run time: 22.4326269627 s
>>> results[('jc8m10syq_flc.fits', 4)]
array([[[1242, 1348],
        [2840, 1023]],
       [[1272, 1341],
        [2688, 1053]],
       ...
       [[2697, 1055],
        [2967, 1000]]])
>>> errors
{}

Find trail segments for multiple images and all ACS/WFC science extensions with
multiprocessing:

>>> results, errors = detsat(
...     '*_flc.fits', chips=[1, 4], n_processes=12, verbose=True)
6 file(s) found...
Using 12 processes
Number of trail segment(s) found:
  abell2744-hffpar_acs-wfc_f814w_13495_11_01_jc8n11q9q_flc.fits[1]: 0
  abell2744-hffpar_acs-wfc_f814w_13495_11_01_jc8n11q9q_flc.fits[4]: 4
  abell2744_acs-wfc_f814w_13495_51_04_jc8n51hoq_flc.fits[1]: 2
  abell2744_acs-wfc_f814w_13495_51_04_jc8n51hoq_flc.fits[4]: 34
  abell2744_acs-wfc_f814w_13495_93_02_jc8n93a7q_flc.fits[1]: 20
  abell2744_acs-wfc_f814w_13495_93_02_jc8n93a7q_flc.fits[4]: 20
  j8oc01sxq_flc.fits[1]: 0
  j8oc01sxq_flc.fits[4]: 0
  jc8m10syq_flc.fits[1]: 0
  jc8m10syq_flc.fits[4]: 38
  jc8m32j5q_flc.fits[1]: 42
  jc8m32j5q_flc.fits[4]: 12
Total run time: 34.6021330357 s
>>> results[('jc8m10syq_flc.fits', 4)]
array([[[1242, 1348],
        [2840, 1023]],
       [[1272, 1341],
        [2688, 1053]],
       ...
       [[2697, 1055],
        [2967, 1000]]])
>>> errors
{}

For the same image and extension, create DQ masks for two particular satellite
trails of interest based on the results from above (plots not shown):

>>> trail_coords = results[('jc8m10syq_flc.fits', 4)]
>>> trail_coords[0]
array([[1199, 1357],
       [2841, 1023]])
>>> mask1 = make_mask('jc8m10syq_flc.fits', 4, trail_coords[0],
...                   plot=True, verbose=True)
Rotation: -11.4976988695
Hit image edge at counter=26
Hit rotate edge at counter=38
Run time: 19.476323843 s
>>> trail_coords[1]
array([[  11, 1598],
       [ 348, 1529]])
>>> mask2 = make_mask('jc8m10syq_flc.fits', 4, trail_coords[1],
...                   plot=True, verbose=True)
Rotation: -11.5712569083
Hit image edge at counter=38
Hit rotate edge at counter=39
Run time: 19.6621930599 s

Combine the masks from above and update the corresponding DQ array of the
associated image and extension:

>>> final_mask = mask1 | mask2
>>> update_dq('jc8m10syq_flc.fits', 6, final_mask, verbose=True)
DQ flag value is 16384
Input... flagged NPIX=156362
Existing flagged NPIX=0
Newly... flagged NPIX=156362
jc8m10syq_flc.fits[6] updated

"""
#
# History:
#    Dec 12, 2014 - DMB - Created for COSC 602 "Image Processing and Pattern
#        Recocnition" at Towson University. Mostly detection algorithm
#        development and VERY crude mask.
#    Feb 01, 2015 - DMB - Masking algorithm refined to be useable by HFF.
#    Mar 28, 2015 - DMB - Small bug fixes and tweaking to try not to include
#        diffraction spikes.
#    Nov 03, 2015 - PLL - Adapted for acstools distribution. Fixed bugs,
#        possibly improved performance, changed API.
#
from __future__ import (absolute_import, division, print_function,
                        unicode_literals)
from astropy.extern.six.moves import map

<<<<<<< HEAD
'''
from __future__ import absolute_import
from __future__ import division
from __future__ import print_function
from __future__ import unicode_literals
=======
# STDLIB
import glob
import multiprocessing
import time
import warnings
from multiprocessing import Process, Queue
>>>>>>> 5c530698

# THIRD PARTY
import numpy as np
from astropy.io import fits
#from astropy.stats import biweight_location
from astropy.stats import biweight_midvariance, sigma_clipped_stats
from astropy.utils.exceptions import AstropyUserWarning
from scipy import stats
from skimage import filter as filt
from skimage import transform
from skimage import morphology as morph
from skimage import exposure

try:
    import matplotlib.pyplot as plt
except ImportError:
    plt = None
    warnings.warn('matplotlib not found, plotting is disabled',
                  AstropyUserWarning)

__version__ = '0.3'
__author__ = 'David Borncamp, Pey Lian Lim'
__all__ = ['detsat', 'make_mask', 'update_dq']


############################## from satdet.py ##################################

def _detsat_one(filename, ext, sigma=2.0, low_thresh=0.1, h_thresh=0.5,
                small_edge=60, line_len=200, line_gap=75,
                percentile=(4.5, 93.0), buf=200, plot=False, verbose=False):
    """Called by :func:`detsat`."""
    if verbose:
        t_beg = time.time()

<<<<<<< HEAD
        verbose - will print(a lot to the terminal, mostly for debugging.
    '''

    # minor error checking
    # for now, only allow ACS images, but in theory it should work for any
    # instrument.
    if ((ext != 1) == (ext != 4)):
        print('select valid extension')
        print('Only ACS science extensions allowed')
        return
=======
    fname = '{0}[{1}]'.format(filename, ext)

    # check extension
    if ext not in (1, 4, 'SCI', ('SCI', 1), ('SCI', 2)):
        warnings.warn('{0} is not a valid science extension for '
                      'ACS/WFC'.format(ext), AstropyUserWarning)
>>>>>>> 5c530698

    # get the data
    image = fits.getdata(filename, ext)
    #image = im.astype('float64')

    # rescale the image
    p1, p2 = np.percentile(image, percentile)
<<<<<<< HEAD
    if verbose:
        print( 'p1, p2')
        print(p1, p2)
=======
>>>>>>> 5c530698

    # there should always be some counts in the image, anything lower should
    # be set to one. Makes things nicer for finding edges.
    if p1 < 0:
        p1 = 0.0

    if verbose:
        print('Rescale intensity percentiles: {0}, {1}'.format(p1, p2))

    image = exposure.rescale_intensity(image, in_range=(p1, p2))

    # get the edges
    immax = np.max(image)
    edge = filt.canny(image, sigma=sigma,
                      low_threshold=immax * low_thresh,
                      high_threshold=immax * h_thresh)

    # clean up the small objects, will make less noise
    morph.remove_small_objects(edge, min_size=small_edge, connectivity=8,
                               in_place=True)

    # create an array of angles from 0 to 180, exactly 0 will get bad columns
    # but it is unlikely that a satellite will be exactly at 0 degrees, so
    # don't bother checking.
    # then, convert to radians.
    angle = np.radians(np.arange(2, 178, 0.5, dtype=float))

    # perform Hough Transform to detect straight lines.
    # only do if plotting to visualize the image in hough space.
    # otherwise just preform a Probabilistic Hough Transform.
    if plot and plt is not None:
        h, theta, d = transform.hough_line(edge, theta=angle)
        plt.ion()

    # perform Probabilistic Hough Transformation to get line segments.
    # NOTE: Results are slightly different from run to run!
    result = transform.probabilistic_hough_line(
        edge, threshold=210, line_length=line_len,
        line_gap=line_gap, theta=angle)
    result = np.asarray(result)
    n_result = len(result)

    # initially assume there is no satellite
    satellite = False

    # only continue if there was more than one point (at least a line)
    # returned from the PHT
    if n_result > 1:
        if verbose:
<<<<<<< HEAD
            print('length of result: ' + str(len(result)))
=======
            print('Length of PHT result: {0}'.format(n_result))

>>>>>>> 5c530698
        # create lists for X and Y positions of lines and build points
        x0 = result[:, 0, 0]
        y0 = result[:, 0, 1]
        x1 = result[:, 1, 0]
        y1 = result[:, 1, 1]

        # set some boundries
        ymax, xmax = image.shape
        topx = xmax - buf
        topy = ymax - buf

        if verbose:
<<<<<<< HEAD
            print( 'max(x0), max(x1), max(y0), max(y1)')
            print( max(x0), max(x1), max(y0), max(y1))
            print( 'topx, topy')
            print( topx, topy)
            print( 'min(x0), min(x1), min(y0), min(y1)')
            print( min(x0), min(x1), min(y0), min(y1))
            print( 'buf')
            print( buf )

        # set up trail angle "tracking" arrays
        trail_angle = []
        round_angle = []

        # find the angle of each segment and filter things out
        for i in range(len(result)):
            #  this may be wrong. Try using atan2
            angled = math.degrees(math.atan((y1[i] - y0[i]) / (x1[i] - x0[i])))
            trail_angle.append(angled)
            # round to the nearest 5 degrees, trail should not be that curved
            rounded = int(5 * round(angled / 5))
            # take out 90 degree things
            if rounded % 90 == 0:
                rounded = None
            round_angle.append(rounded)
=======
            print('min(x0)={0:4d}, min(x1)={1:4d}, min(y0)={2:4d}, '
                  'min(y1)={3:4d}'.format(min(x0), min(x1), min(y0), min(y1)))
            print('max(x0)={0:4d}, max(x1)={1:4d}, max(y0)={2:4d}, '
                  'max(y1)={3:4d}'.format(max(x0), max(x1), max(y0), max(y1)))
            print('buf={0}'.format(buf))
            print('topx={0}, topy={1}'.format(topx, topy))

        # set up trail angle "tracking" arrays.
        # find the angle of each segment and filter things out.
        # TODO: this may be wrong. Try using arctan2.
        trail_angle = np.degrees(np.arctan((y1 - y0) / (x1 - x0)))
        # round to the nearest 5 degrees, trail should not be that curved
        round_angle = (5 * np.round(trail_angle * 0.2)).astype(int)

        # take out 90 degree things
        mask = round_angle % 90 != 0
        round_angle = round_angle[mask]
        trail_angle = trail_angle[mask]
        result = result[mask]
>>>>>>> 5c530698

        ang, num = stats.mode(round_angle)

        # do the filtering
        truth = round_angle == ang[0]

        if verbose:
<<<<<<< HEAD
            print(round_angle)
            print(trail_angle)
            print(ang)
=======
            print('trail_angle: {0}'.format(trail_angle))
            print('round_angle: {0}'.format(round_angle))
            print('mode(round_angle): {0}'.format(ang[0]))
>>>>>>> 5c530698

        # filter out the outliers
        trail_angle = trail_angle[truth]
        result = result[truth]
        n_result = len(result)

        if verbose:
<<<<<<< HEAD
            print(trail_angle)
=======
            print('Filtered trail_angle: {0}'.format(trail_angle))

        if n_result < 1:
            return np.empty(0)

        # if there is an unreasonable amount of points, it picked up garbage
        elif n_result > 300:
            warnings.warn(
                'Way too many segments results to be correct ({0}). Rejecting '
                'detection on {1}.'.format(n_result, fname), AstropyUserWarning)
            return np.empty(0)

>>>>>>> 5c530698
        # remake the point lists with things taken out
        x0 = result[:, 0, 0]
        y0 = result[:, 0, 1]
        x1 = result[:, 1, 0]
        y1 = result[:, 1, 1]

        min_x0 = min(x0)
        min_y0 = min(y0)
        min_x1 = min(x1)
        min_y1 = min(y1)

        max_x0 = max(x0)
        max_y0 = max(y0)
        max_x1 = max(x1)
        max_y1 = max(y1)

        mean_angle = np.mean(trail_angle)

        # make decisions on where the trail went and determine if a trail
        # traversed the image
        # top to bottom
        if (((min_y0 < buf) or (min_y1 < buf)) and
              ((max_y0 > topy) or (max_y1 > topy))):
            satellite = True
            if verbose:
<<<<<<< HEAD
                print('Top to Bottom')
=======
                print('Trail Direction: Top to Bottom')
>>>>>>> 5c530698

        # right to left
        elif (((min_x0 < buf) or (min_x1 < buf)) and
              ((max_x0 > topx) or (max_x1 > topx))):
            satellite = True
            if verbose:
<<<<<<< HEAD
                print('Right to Left')
=======
                print('Trail Direction: Right to Left')
>>>>>>> 5c530698

        # bottom to left
        elif (((min_x0 < buf) or (min_x1 < buf)) and
              ((min_y0 < buf) or (min_y1 < buf)) and
              (-1 > mean_angle > -89)):
            satellite = True
            if verbose:
<<<<<<< HEAD
                print('Bottom to Left')
=======
                print('Trail Direction: Bottom to Left')
>>>>>>> 5c530698

        # top to left
        elif (((min_x0 < buf) or (min_x1 < buf)) and
              ((max_y0 > topy) or (max_y1 > topy)) and
              (89 > mean_angle > 1)):
            satellite = True
            if verbose:
<<<<<<< HEAD
                print('Top to Left')
=======
                print('Trail Direction: Top to Left')
>>>>>>> 5c530698

        # top to right
        elif (((max_x0 > topx) or (max_x1 > topx)) and
              ((max_y0 > topy) or (max_y1 > topy)) and
              (-1 > mean_angle > -89)):
            satellite = True
            if verbose:
<<<<<<< HEAD
                print('Top to Right')
=======
                print('Trail Direction: Top to Right')
>>>>>>> 5c530698

        # bottom to right
        elif (((max_x0 > topx) or (max_x1 > topx)) and
              ((min_y0 < buf) or (min_y1 < buf)) and
              (89 > mean_angle > 1)):
            satellite = True
            if verbose:
<<<<<<< HEAD
                print('Bottom to Right')

        # if there is an unreasonable amount of points, it picked up garbage
        if len(result) > 300:
            print('Way too many segments results to be correct')
            print(len(result))
            print('Rejecting detection on ' + filename + ' , ' + str(ext))
            satellite = False

    if satellite:
        if verbose:
            print('We have a trail')
            print('End point list: ')
            print(x0)
            print(x1)
            print(y0)
            print(y1)
            print('Trail angle list (not returned): ')
            print(trail_angle)
            print('')

        if plot:  # plotting could really be improved, but not a big deal
            if verbose:
                print('making a lot of plots')
            # plot everything on one plot first
#            plt.clf()
#            fig, ax = plt.subplots(1, 3, num=1)
#
#            ax[0].imshow(image, vmin=.1, vmax=700, cmap=plt.cm.gray)
#            ax[0].set_title('Input image')
#            ax[0].axis('image')
#
#            ax[1].imshow(np.log(1 + h),
#                         extent=[np.rad2deg(theta[-1]), np.rad2deg(theta[0]),
#                                 d[-1], d[0]], aspect=1)
#            ax[1].set_title('Hough Transform')
#            ax[1].set_xlabel('Angle (degrees)')
#            ax[1].set_ylabel('Distance (pixels)')
#            ax[1].axis('image')
#
#            ax[2].imshow(edge, cmap=plt.cm.gray)
#            ax[2].set_title('Edge Image')
#            fig.show()

            plt.figure(num=1)
            plt.clf()
            plt.imshow(edge, cmap=plt.cm.gray)
            plt.suptitle('Edge image for ' + filename + ' exten: ' + str(ext))
            for line in result:
                p0, p1 = line
                plt.plot((p0[0], p1[0]), (p0[1], p1[1]),
                         scalex=False, scaley=False)

            plt.figure(num=2)
            plt.clf()
            plt.imshow(np.log(1 + h), extent=(np.rad2deg(theta[-1]),
                                              np.rad2deg(theta[0]),
                                              d[-1], d[0]),
                                              aspect=.02)
#            ax.set_title('Hough Transform')
#            ax.set_xlabel('Angles (degrees)')
#            ax.set_ylabel('Distance from Origin (pixels)')

            rows, cols = edge.shape

            plt.figure(num=3)
            plt.clf()
            plt.imshow(image, vmin=.7, vmax=1, cmap=plt.cm.gray)
            plt.suptitle(filename + ' exten: ' + str(ext))
            for line in result:
                p0, p1 = line
                plt.plot((p0[0], p1[0]), (p0[1], p1[1]),
                         scalex=False, scaley=False)

        return result

    else:  # length of result was too small
        if verbose:
            print('No trail for you!')
            print('segments found: ', len(result))

        if plot:
            plt.figure(num=1)
            plt.clf()
            plt.imshow(edge, cmap=plt.cm.gray)
            plt.suptitle(filename + ' exten: ' + str(ext))
            for line in result:
                p0, p1 = line
                plt.plot((p0[0], p1[0]), (p0[1], p1[1]),
                         scalex=False, scaley=False)

        return []


def segmask(result, shape):
    '''
    return a very quick mask for a given results
    not used. should probably delete.
    '''
    mask = np.zeros(shape)

    for line in result:
        p0, p1 = line
        rr, cc = draw.line(p0[0], p0[1], p1[0], p1[1])
        mask[cc, rr] = 1

    return mask


def mask_dq(filename, ext, mask):
    '''
    Create the mask for the satellite and update the DQ array to 16384 to
    reflect that a satellite is present.

    Returns:
        Nothing

    Input:
        filename - name of file to be updated.

        ext - extension of file to update, should be either 3 or 6 for ACS.

        mask - mask array where 0 is background and 1 is satellite.
    '''
    if ((ext != 3) == (ext != 6)):
        print('select valid extension')
        return

    with fits.open(filename, mode='update') as hdulist:
        dqhdu = hdulist[ext]
        dq = dqhdu.data

        z = np.where(mask == 1)

        dq[z] = 16384

        hdulist.flush()


def biweightMean(inputData):
    """
    Calculate the mean of a data set using bisquare weighting.

    Based on the biweight_mean routine from the AstroIDL User's
    Library.

    Returns:
        the biweight mean of the input data

    Input:
        inputData - single dimension array of data to find the biweight mean
        of.
    """

    y = inputData.ravel()
    if type(y).__name__ == "MaskedArray":
        y = y.compressed()

    n = len(y)
    closeEnough = 0.03 * np.sqrt(0.5 / (n - 1))

    diff = 1.0e30
    nIter = 0

    y0 = np.median(y)
    deviation = y - y0
    sigma = std(deviation)

    if sigma < __epsilon:
        diff = 0
    while diff > closeEnough:
        nIter = nIter + 1
        if nIter > __iterMax:
            break
        uu = ((y - y0) / (6.0 * sigma)) ** 2.0
        uu = np.where(uu > 1.0, 1.0, uu)
        weights = (1.0 - uu) ** 2.0
        weights /= weights.sum()
        y0 = (weights * y).sum()
        deviation = y - y0
        prevSigma = sigma
        sigma = std(deviation, Zero=True)
        if sigma > __epsilon:
            diff = np.abs(prevSigma - sigma) / prevSigma
        else:
            diff = 0.0

    return y0


__iterMax = 25
__delta = 5.0e-7
__epsilon = 1.0e-20


def robust_mean(inputData, Cut=3.0):
    """
    Robust estimator of the mean of a data set.  Based on the
    resistant_mean function from the AstroIDL User's Library.

    Returns:
        The robust mean of the input data

    Input:
        inputData - single dimension array of data to find the robust mean
            of.

        cut - the value in sigma to cull the data. default is 3 sigma. Anything
            less than 1 will be set to 1.

    """

    data = inputData.ravel()
    if type(data).__name__ == "MaskedArray":
        data = data.compressed()

    data0 = np.median(data)
    maxAbsDev = np.median(np.abs(data - data0)) / 0.6745
    if maxAbsDev < __epsilon:
        maxAbsDev = (np.abs(data - data0)).mean() / 0.8000

    cutOff = Cut * maxAbsDev
    good = np.where(np.abs(data - data0) <= cutOff)
    good = good[0]
    dataMean = data[good].mean()
    dataSigma = math.sqrt(((data[good] - dataMean) ** 2.0).sum() / len(good))
=======
                print('Trail Direction: Bottom to Right')

    if satellite:
        if verbose:
            print('{0} trail segment(s) detected'.format(n_result))
            print('Trail angle list (not returned): ')
            print(trail_angle)
            print('End point list:')
            for i, ((px0, py0), (px1, py1)) in enumerate(result, 1):
                print('{0:5d}. ({1:4d}, {2:4d}), ({3:4d}, {4:4d})'.format(
                    i, px0, py0, px1, py1))

        if plot and plt is not None:
            mean = np.median(image)
            stddev = image.std()
            lower = mean - stddev
            upper = mean + stddev

            fig1, ax1 = plt.subplots()
            ax1.imshow(edge, cmap=plt.cm.gray)
            ax1.set_title('Edge image for {0}'.format(fname))

            for (px0, py0), (px1, py1) in result:  # Draw trails
                ax1.plot((px0, px1), (py0, py1), scalex=False, scaley=False)

            fig2, ax2 = plt.subplots()
            ax2.imshow(
                np.log(1 + h),
                extent=(np.rad2deg(theta[-1]), np.rad2deg(theta[0]),
                        d[-1], d[0]), aspect=0.02)
            ax2.set_title('Hough Transform')
            ax2.set_xlabel('Angles (degrees)')
            ax2.set_ylabel('Distance from Origin (pixels)')

            fig3, ax3 = plt.subplots()
            ax3.imshow(image, vmin=lower, vmax=upper, cmap=plt.cm.gray)
            ax3.set_title(fname)

            for (px0, py0), (px1, py1) in result:  # Draw trails
                ax3.plot((px0, px1), (py0, py1), scalex=False, scaley=False)

            plt.draw()

    else:  # length of result was too small
        result = np.empty(0)

        if verbose:
            print('No trail detected; found {0} segments'.format(n_result))
>>>>>>> 5c530698

        if plot and plt is not None:
            fig1, ax1 = plt.subplots()
            ax1.imshow(edge, cmap=plt.cm.gray)
            ax1.set_title(fname)

            # Draw trails
            for (px0, py0), (px1, py1) in result:
                ax1.plot((px0, px1), (py0, py1), scalex=False, scaley=False)

    if verbose:
        t_end = time.time()
        print('Run time: {0} s'.format(t_end - t_beg))

    return result


def _get_valid_indices(shape, ix0, ix1, iy0, iy1):
    """Give array shape and desired indices, return indices that are
    correctly bounded by the shape."""
    ymax, xmax = shape

    if ix0 < 0:
        ix0 = 0
    if ix1 > xmax:
        ix1 = xmax
    if iy0 < 0:
        iy0 = 0
    if iy1 > ymax:
        iy1 = ymax

<<<<<<< HEAD
    if Zero:
        data0 = 0.0
    else:
        data0 = np.median(data)
    maxAbsDev = np.median(np.abs(data - data0)) / 0.6745
    if maxAbsDev < __epsilon:
        maxAbsDev = (np.abs(data - data0)).mean() / 0.8000
    if maxAbsDev < __epsilon:
        sigma = 0.0
        return sigma

    u = (data - data0) / 6.0 / maxAbsDev
    u2 = u ** 2.0
    good = np.where(u2 <= 1.0)
    good = good[0]
    if len(good) < 3:
        print("WARNING:  Distribution is too strange to compute standard deviation")
        sigma = -1.0
        return sigma

    numerator = ((data[good] - data0) ** 2.0 * (1.0 - u2[good]) ** 2.0).sum()
    nElements = (data.ravel()).shape[0]
    denominator = ((1.0 - u2[good]) * (1.0 - 5.0 * u2[good])).sum()
    sigma = nElements * numerator / (denominator * (denominator - 1.0))
    if sigma > 0:
        sigma = math.sqrt(sigma)
    else:
        sigma = 0.0
=======
    if iy1 <= iy0 or ix1 <= ix0:
        raise IndexError(
            'array[{0}:{1},{2}:{3}] is invalid'.format(iy0, iy1, ix0, ix1))
>>>>>>> 5c530698

    return list(map(int, [ix0, ix1, iy0, iy1]))


def _rotate_point(point, angle, ishape, rshape, reverse=False):
    """Transform a point from original image coordinates to rotated image
    coordinates and back. It assumes the rotation point is the center of an
    image.

    This works on a simple rotation transformation::

        newx = (startx) * np.cos(angle) - (starty) * np.sin(angle)
        newy = (startx) * np.sin(angle) + (starty) * np.cos(angle)

    It takes into account the differences in image size.

    Parameters
    ----------
    point : tuple
        Point to be rotated, in the format of ``(x, y)`` measured from
        origin.

    angle : float
        The angle in degrees to rotate the point by as measured
        counter-clockwise from the X axis.

    ishape : tuple
        The shape of the original image, taken from ``image.shape``.

    rshape : tuple
        The shape of the rotated image, in the form of ``rotate.shape``.

    reverse : bool, optional
        Transform from rotated coordinates back to non-rotated image.

    Returns
    -------
    rotated_point : tuple
        Rotated point in the format of ``(x, y)`` as measured from origin.

    """
    #  unpack the image and rotated images shapes
    if reverse:
        angle = (angle * -1)
        temp = ishape
        ishape = rshape
        rshape = temp

    # transform into center of image coordinates
    yhalf, xhalf = ishape
    yrhalf, xrhalf = rshape

    yhalf = yhalf / 2
    xhalf = xhalf / 2
    yrhalf = yrhalf / 2
    xrhalf = xrhalf / 2

    startx = point[0] - xhalf
    starty = point[1] - yhalf

    # do the rotation
    newx = startx * np.cos(angle) - starty * np.sin(angle)
    newy = startx * np.sin(angle) + starty * np.cos(angle)

    # add back the padding from changing the size of the image
    newx = newx + xrhalf
    newy = newy + yrhalf

    return (newx, newy)


def make_mask(filename, ext, trail_coords, sublen=75, subwidth=200, order=3,
              sigma=4, pad=10, plot=False, verbose=False):
    """Create DQ mask for an image for a given satellite trail.
    This mask can be added to existing DQ data using :func:`update_dq`.

    .. note::

        Unlike :func:`detsat`, multiprocessing is not available for
        this function.

    Parameters
    ----------
    filename : str
        FITS image filename.

    ext : int, str, or tuple
        Extension for science data, as accepted by ``astropy.io.fits``.

    trail_coords : ndarray
        One of the trails returned by :func:`detsat`.
        This must be in the format of ``[[x0, y0], [x1, y1]]``.

    sublen : int, optional
        Length of strip to use as the fitting window for the trail.

    subwidth : int, optional
        Width of box to fit trail on.

    order : int, optional
        The order of the spline interpolation for image rotation.
        See :func:`skimage.transform.rotate`.

    sigma : float, optional
        Sigma of the satellite trail for detection. If points are
        a given sigma above the background in the subregion then it is
        marked as a satellite. This may need to be lowered for resolved
        trails.

    pad : int, optional
        Amount of extra padding in pixels to give the satellite mask.

    plot : bool, optional
        Plot the result.

    verbose : bool, optional
        Print extra information to the terminal, mostly for debugging.

    Returns
    -------
    mask : ndarray
        Boolean array marking the satellite trail with `True`.

    Raises
    ------
    IndexError
        Invalid subarray indices.

    ValueError
        Image has no positive values, trail subarray too small, or
        trail profile not found.

    """
    if verbose:
        t_beg = time.time()

    fname = '{0}[{1}]'.format(filename, ext)
    image = fits.getdata(filename, ext)

    dx = image.max()
    if dx <= 0:
        raise ValueError('Image has no positive values')

    # rescale the image
    image = image / dx
    # make sure everything is at least 0
    image[image < 0] = 0

    (x0, y0), (x1, y1) = trail_coords  # p0, p1

<<<<<<< HEAD
    print('Rotation: ' + str(deg))
=======
    #  Find out how much to rotate the image
    rad = np.arctan2(y1 - y0, x1 - x0)
    newrad = (np.pi * 2) - rad
    deg = np.degrees(rad)
>>>>>>> 5c530698

    if verbose:
        print('Rotation: {0}'.format(deg))

    rotate = transform.rotate(image, deg, resize=True, order=order)

    if plot and plt is not None:
        plt.ion()
        mean = np.median(image)
        stddev = image.std()
        lower = mean - stddev
        upper = mean + stddev

        fig1, ax1 = plt.subplots()
        ax1.imshow(image, vmin=lower, vmax=upper, cmap=plt.cm.gray)
        ax1.set_title(fname)

        fig2, ax2 = plt.subplots()
        ax2.imshow(rotate, vmin=lower, vmax=upper, cmap=plt.cm.gray)
        ax2.set_title('{0} rotated by {1} deg'.format(fname, deg))

        plt.draw()

    #  Will do all of this in the loop, but want to make sure there is a
    #  good point first and that there is indeed a profile to fit.
    #  get starting point
    sx, sy = _rotate_point((x0, y0), newrad, image.shape, rotate.shape)

    #  start with one subarray around p0
    dx = int(subwidth / 2)
    ix0, ix1, iy0, iy1 = _get_valid_indices(
        rotate.shape, sx - dx, sx + dx, sy - sublen, sy + sublen)
    subr = rotate[iy0:iy1, ix0:ix1]
    if len(subr) <= sublen:
        raise ValueError('Trail subarray size is {0} but expected {1} or '
                         'larger'.format(len(subr), sublen))

    # Flatten the array so we are looking along rows
    # Take median of each row, should filter out most outliers
    # This list will get appended in the loop
    medarr = np.median(subr, axis=1)
    flat = [medarr]

    # get the outliers
    #mean = biweight_location(medarr)
    mean = sigma_clipped_stats(medarr)[0]
    stddev = biweight_midvariance(medarr)

    # only flag things that are sigma from the mean
    z = np.where(medarr > (mean + (sigma * stddev)))[0]

    if plot and plt is not None:
        fig1, ax1 = plt.subplots()
        ax1.plot(medarr, 'b.')
        ax1.plot(z, medarr[z], 'r.')
        ax1.set_xlabel('Index')
        ax1.set_ylabel('Value')
        ax1.set_title('Median array in flat[0]')
        plt.draw()

    # Make sure there is something in the first pass before trying to move on
    if len(z) < 1:
<<<<<<< HEAD
        print('First look at finding a profile failed...')
        print('Nothing found at ' + str(sigma) + ' from background!')
        print('Try adjusting perameters and trying again')
        if plot:
            plt.figure(num=3)
            plt.clf()
            plt.plot(flat[0], 'b.')
            plt.plot(z, flat[0][z], 'r.')
        return

    if plot:
        plt.figure(num=3)
        plt.clf()
        plt.plot(flat[0], 'b.')
        plt.plot(z, flat[0][z], 'r.')
=======
        raise ValueError(
            'First look at finding a profile failed. '
            'Nothing found at {0} from background! '
            'Adjust parameters and try again.'.format(sigma))
>>>>>>> 5c530698

    # get the bounds of the flagged points
    lower = z.min()
    upper = z.max()
    diff = upper - lower

    # add in a pading value to make sure all of the wings are accounted for
    lower = lower - pad
    upper = upper + pad

    # for plotting see how the profile was made (append to plot above)
    if plot and plt is not None:
        padind = np.arange(lower, upper)
        ax1.plot(padind, medarr[padind], 'yx')
        plt.draw()

    # start to create a mask
    mask = np.zeros(rotate.shape)
    lowerx, upperx, lowery, uppery  = _get_valid_indices(
        mask.shape, np.floor(sx - subwidth), np.ceil(sx + subwidth),
        np.floor(sy - sublen + lower), np.ceil(sy - sublen + upper))
    mask[lowery:uppery, lowerx:upperx] = 1

    done = False
    first = True
    nextx = upperx  # np.ceil(sx + subwidth)
    centery = np.ceil(lowery + diff)  # np.ceil(sy - sublen + lower + diff)
    counter = 0

    while not done:
        # move to the right of the centerpoint first. do the same
        # as above but keep moving right until the edge is hit.
        ix0, ix1, iy0, iy1 = _get_valid_indices(
            rotate.shape, nextx - dx, nextx + dx,
            centery - sublen, centery + sublen)
        subr = rotate[iy0:iy1, ix0:ix1]

        # determines the edge, if the subr is not good, then the edge was
        # hit.
        if 0 in subr.shape:
            if verbose:
                print('Hit edge, subr shape={0}, first={1}'.format(
                    subr.shape, first))
            if first:
                first = False
<<<<<<< HEAD
                print('subr is 0 in first')
                #print counter
                centery = sy
                nextx = sx
                continue
            flat.append(np.median(subr, axis=1))

            mean = biweightMean(flat[-1])
            mean = robust_mean(flat[0], Cut=sigma)
            stddev = std(flat[-1])

            z = np.where(flat[-1] > mean + (sigma * stddev))
            z = z[0]
            if len(z) < 1:
                print('z is less than 1, no good profile found.')
                print('start moving left from starting point')
                #print counter
=======
>>>>>>> 5c530698
                centery = sy
                nextx = sx
            else:
                done = True
            continue

        medarr = np.median(subr, axis=1)
        flat.append(medarr)

        #mean = biweight_location(medarr)
        mean = sigma_clipped_stats(medarr, sigma=sigma)[0]
        stddev = biweight_midvariance(medarr)  # Might give RuntimeWarning
        z = np.where(medarr > (mean + (sigma * stddev)))[0]

        if len(z) < 1:
            if first:
                if verbose:
                    print('No good profile found for counter={0}. Start '
                          'moving left from starting point.'.format(counter))
                centery = sy
                nextx = sx
<<<<<<< HEAD
                print('hit rotate edge')
                print(counter)

            if (highy > image.shape[0]) or (highx > image.shape[1]):
#                plt.figure(num=10)
#                plt.clf()
#                plt.plot(flat[-1], 'b.')
                first = False
                centery = sy
                nextx = sx
                print('hit image edge')
                print(counter)

        else:  # Not first, this is the pass the other way.
            subr = rotate[centery - sublen:centery + sublen, nextx - subwidth/2:nextx + subwidth/2]
            if subr.shape[1] == 0:
                done = True
                print('\nsubr is 0')
                continue
            flat.append(np.median(subr, axis=1))

            mean = biweightMean(flat[-1])
            mean = robust_mean(flat[0], Cut=sigma)
            stddev = std(flat[-1])

            z = np.where(flat[-1] > mean + (sigma * stddev))
            z = z[0]
            if len(z) < 1:
                print('z is less than 1')
                print(subr.shape)
=======
                first = False
            else:
                if verbose:
                    print('z={0} is less than 1, subr shape={1}, '
                          'we are done'.format(z, subr.shape))
>>>>>>> 5c530698
                done = True
            continue

        # get the bounds of the flagged points
        lower = z.min()
        upper = z.max()
        diff = upper - lower

        # add in a pading value to make sure all of the wings
        # are accounted for
        lower = np.floor(lower - pad)
        upper = np.ceil(upper + pad)
        lowerx, upperx, lowery, uppery  = _get_valid_indices(
            mask.shape,
            np.floor(nextx - subwidth),
            np.ceil(nextx + subwidth),
            np.floor(centery - sublen + lower),
            np.ceil(centery - sublen + upper))
        mask[lowery:uppery, lowerx:upperx] = 1

        lower_p = (lowerx, lowery)
        upper_p = (upperx, uppery)
        lower_t = _rotate_point(
            lower_p, newrad, image.shape, rotate.shape, reverse=True)
        upper_t = _rotate_point(
            upper_p, newrad, image.shape, rotate.shape, reverse=True)

        lowy = np.floor(lower_t[1])
        highy = np.ceil(upper_t[1])
        lowx = np.floor(lower_t[0])
        highx = np.ceil(upper_t[0])

        # Reset the next subr to be at the center of the profile
        if first:
            nextx = nextx + dx
            centery = lowery + diff  # centery - sublen + lower + diff

            if (nextx + subwidth) > rotate.shape[1]:
                if verbose:
                    print('Hit rotate edge at counter={0}'.format(counter))
                first = False
            elif (highy > image.shape[0]) or (highx > image.shape[1]):
                if verbose:
                    print('Hit image edge at counter={0}'.format(counter))
                first = False

            if not first:
                centery = sy
                nextx = sx

        # Not first, this is the pass the other way.
        else:
            nextx = nextx - dx
            centery = lowery + diff  # centery - sublen + lower + diff

            if (nextx - subwidth) < 0:
                if verbose:
                    print('Hit rotate edge at counter={0}'.format(counter))
                done = True
<<<<<<< HEAD
                print('hit rotate edge')

            if (highy > image.shape[0]) or (highx > image.shape[1]):
                done = True
                print('hit edge')
=======
            elif (highy > image.shape[0]) or (highx > image.shape[1]):
                if verbose:
                    print('Hit image edge at counter={0}'.format(counter))
                done = True
>>>>>>> 5c530698

        counter += 1

        # make sure it does not try to go infinetly
        if counter > 500:
<<<<<<< HEAD
            print('Too many loops, exiting')
=======
            if verbose:
                print('Too many loops, exiting')
>>>>>>> 5c530698
            done = True
    # End while

    rot = transform.rotate(mask, -deg, resize=True, order=2)
    ix0 = (rot.shape[1] - image.shape[1]) / 2
    iy0 = (rot.shape[0] - image.shape[0]) / 2
    lowerx, upperx, lowery, uppery  = _get_valid_indices(
        rot.shape, ix0, image.shape[1] + ix0, iy0, image.shape[0] + iy0)
    mask = rot[lowery:uppery, lowerx:upperx]

    if mask.shape != image.shape:
        warnings.warn('Output mask shape is {0} but input image shape is '
                      '{1}'.format(mask.shape, image.shape), AstropyUserWarning)

    # Change to boolean mask
    mask = mask.astype(np.bool)

    if plot and plt is not None:
        # debugging array
        test = image.copy()
        test[mask] = 0

        mean = np.median(test)
        stddev = test.std()
        lower = mean - stddev
        upper = mean + stddev

        fig1, ax1 = plt.subplots()
        ax1.imshow(test, vmin=lower, vmax=upper, cmap=plt.cm.gray)
        ax1.set_title('Masked image')

<<<<<<< HEAD
import glob
from multiprocessing import Lock, Process, Queue, current_process, Pool
import multiprocessing
import shutil
from astropy.io import ascii
=======
        fig2, ax2 = plt.subplots()
        ax2.imshow(mask, cmap=plt.cm.gray)
        ax2.set_title('DQ mask')
>>>>>>> 5c530698

        plt.draw()

    if verbose:
<<<<<<< HEAD
        print('found files using ' + searchpattern)
        print(files)
=======
        t_end = time.time()
        print('Run time: {0} s'.format(t_end - t_beg))
>>>>>>> 5c530698

    return mask

<<<<<<< HEAD
    for fil in files:
        for ext in exten:
            results = detsat(fil, ext)

            if len(results) > 0:
                if on_frontier:
                    make_mask
                if verbose:
                    print('Trail found on image ' + fil + ' ' + str(ext))
                trail_files.append((fil, ext))

            else:
                if verbose:
                    print('No trail found on image ' + fil + ' ' + str(ext))
=======

def update_dq(filename, ext, mask, dqval=16384, verbose=True):
    """Update the given image and DQ extension with the given
    satellite trails mask and flag.

    Parameters
    ----------
    filename : str
        FITS image filename to update.
>>>>>>> 5c530698

    ext : int, str, or tuple
        DQ extension, as accepted by ``astropy.io.fits``, to update.

    mask : ndarray
        Boolean mask, with `True` marking the satellite trail(s).
        This can be the result(s) from :func:`make_mask`.

<<<<<<< HEAD
def worker(info):
    '''
    worker for the pool multi processing method.
    '''
    fil, chip, change = info
    #print 'working on: ' + fil + ' ' + str(chip)
    result = detsat(fil, chip)
=======
    dqval : int, optional
        DQ value to use for the trail. Default value of 16384 is
        tailored for ACS/WFC.
>>>>>>> 5c530698

    verbose : bool, optional
        Print extra information to the terminal.

    """
    with fits.open(filename, mode='update') as pf:
        dqarr = pf[ext].data
        old_mask = (dqval & dqarr) != 0  # Existing flagged trails
        new_mask = mask & ~old_mask  # Only flag previously unflagged trails
        npix_updated = np.count_nonzero(new_mask)

        # Update DQ extension only if necessary
        if npix_updated > 0:
            pf[ext].data[new_mask] += dqval
            pf['PRIMARY'].header.add_history(
                '{0} satdet v{1} updated {2} pixels in EXT {3} with '
                'DQ flag {4}'.format(
                    time.ctime(), __version__, npix_updated, ext, dqval))

    if verbose:
        fname = '{0}[{1}]'.format(filename, ext)

        print('DQ flag value is {0}'.format(dqval))
        print('Input... flagged NPIX={0}'.format(np.count_nonzero(mask)))
        print('Existing flagged NPIX={0}'.format(np.count_nonzero(old_mask)))
        print('Newly... flagged NPIX={0}'.format(npix_updated))

        if npix_updated > 0:
            print('{0} updated'.format(fname))
        else:
            print('No updates necessary for {0}'.format(fname))

<<<<<<< HEAD
    if verbose:
        print('found files using ' + searchpattern)
        print(files)
        print('\n#files: ', len(files))
=======
>>>>>>> 5c530698

############################## from decttest.py ################################
# Multiprocessing for multiple input files.
# This is for detection only, not for mask.

def _satdet_worker(work_queue, done_queue, sigma=2.0, low_thresh=0.1,
                   h_thresh=0.5, small_edge=60, line_len=200, line_gap=75,
                   percentile=(4.5, 93.0), buf=200):
    """Multiprocessing worker."""
    for fil, chip in iter(work_queue.get, 'STOP'):
        try:
            result = _detsat_one(
                fil, chip, sigma=sigma,
                low_thresh=low_thresh, h_thresh=h_thresh, small_edge=small_edge,
                line_len=line_len, line_gap=line_gap,
                percentile=percentile, buf=buf, plot=False, verbose=False)
        except Exception as e:
            retcode = False
            result = '{0}: {1}'.format(type(e), str(e))
        else:
            retcode = True
        done_queue.put((retcode, fil, chip, result))

<<<<<<< HEAD
    if verbose:
        print('runs:')
        print(runs)
        print(len(runs))
    # Create pool and map the run tuples to the worker function
    pool = Pool(processes=processes)
    #results = pool.map(worker, runs)
    results = pool.map_async(worker, runs)
    pool.close()
    pool.join()
    # print(results.empty()

    if verbose:
        print(results.successful())
        print(type(results))
=======
    return True

>>>>>>> 5c530698

def detsat(searchpattern, chips=[1, 4], n_processes=4, sigma=2.0,
           low_thresh=0.1, h_thresh=0.5, small_edge=60, line_len=200,
           line_gap=75, percentile=(4.5, 93.0), buf=200, plot=False,
           verbose=True):
    """Find satellite trails in the given images and extensions.
    The trails are calculated using Probabilistic Hough Transform.

<<<<<<< HEAD
    for result in results.get():
        if verbose:
            print(result)
#        if type(result) != tuple:
#            if 'fail' in out_dict:
#                out_dict['fail'].append(result)
#            else:
#                out_dict['fail'] = [result]
#            continue
        outlist.append((result[0], result[1], result[2]))

#        key = 'filename'
#        if key in out_dict:
#            out_dict['filename'].append(result[0])
#            out_dict['chip'].append(result[1])
#            out_dict['trail'].append(result[2])
#        else:
#            out_dict['filename'] = [result[0]]
#            out_dict['chip'] = [result[1]]
#            out_dict['trail'] = [result[2]]

    trail = [a for a in outlist if a[2] == True]

    write_outlist(outlist, savename)
    write_outlist(trail, savename.split('.txt')[0] + '_true.txt')

#    with open(filename) as output:
#        for element in trail:
#            output.write(str(element) + '\n')

    return outlist


def write_outlist(outlist, filename, clobber=True):
    '''Write the outlist from the main function
    '''
    if clobber:
        try:
            os.remove(filename)
        except OSError:
            pass
=======
    .. note::
>>>>>>> 5c530698

        The trail endpoints found here are crude approximations.
        Use :func:`make_mask` to create the actual DQ mask for the trail(s)
        of interest.

    Parameters
    ----------
    searchpattern : str
        Search pattern for input FITS images, as accepted by
        :py:func:`glob.glob`.

    chips : list
        List of extensions for science data, as accepted by ``astropy.io.fits``.
        The default values of ``[1, 4]`` are tailored for ACS/WFC.

    n_processes : int
        Number of processes for multiprocessing, which is only useful
        if you are processing a lot of images or extensions.
        If 1 is given, no multiprocessing is done.

    sigma : float, optional
        The size of a Gaussian filter to use before edge detection.
        The default is 2, which is good for almost all images.

    low_thresh : float, optional
        The lower threshold for hysteresis linking of edge pieces.
        This should be between 0 and 1, and less than ``h_thresh``.

    h_thresh : float, optional
        The upper threshold for hysteresis linking of edge pieces.
        This should be between 0 and 1, and greater than ``low_thresh``.

    small_edge : int, optional
        Size of perimeter of small objects to remove in edge image.
        This significantly reduces noise before doing Hough Transform.
        If it is set too high, you will remove the edge of the
        satellite you are trying to find.

    line_len : int, optional
        Minimum line length for Probabilistic Hough Transform to fit.

    line_gap : int, optional
        The largest gap in points allowed for the Probabilistic
        Hough Transform.

    percentile : tuple of float, optional
        The percent boundaries to scale the image to before
        creating edge image.

<<<<<<< HEAD
def worker_process(work_queue, done_queue, verbose=False):
    '''
    Test for mamangement worker
    '''
    for fil, chip in iter(work_queue.get, 'STOP'):
        try:
            if verbose:
                print(fil, chip)
                type(result)
            result = detsat(fil, chip)
            if len(result) > 1:
                found = True
            else:
                found = False
            done_queue.put((str(current_process().name), fil, chip, found))

        except Exception as e:
            done_queue.put('problem with ' + fil + str(type(e)))
            if verbose:
                print(type(e))
=======
    buf : int, optional
        How close to the edge of the image the satellite trail has to
        be to be considered a trail.

    plot : bool, optional
        Make plots of edge image, Hough space transformation, and
        rescaled image. This is only applicable if ``n_processes=1``.
>>>>>>> 5c530698

    verbose : bool, optional
        Print extra information to the terminal, mostly for debugging.
        In multiprocessing mode, info from individual process is not printed.

    Returns
    -------
    results : dict
        Dictionary mapping ``(filename, ext)`` to an array of endpoints of
        line segments in the format of ``[[x0, y0], [x1, y1]]`` (if found) or
        an empty array (if not). These are the segments that have been
        identified as making up part of a satellite trail.

    errors : dict
        Dictionary mapping ``(filename, ext)`` to the error message explaining
        why processing failed.

    """
    if verbose:
        t_beg = time.time()

    files = glob.glob(searchpattern)
    n_files = len(files)
    n_chips = len(chips)
    n_tot = n_files * n_chips
    n_cpu = multiprocessing.cpu_count()
    results = {}
    errors = {}

    if verbose:
<<<<<<< HEAD
        print('found files using ' + searchpattern)
        print(files)
        print(len(files))

    # implement working and done queue
    # the work queue is for things that need to be done and is shared by all
    # workers. When a worker finishes, its output is put into done queue
    work_queue = Queue()
    done_queue = Queue()
    processes = []

    for fil in files:
        for chip in chips:
            work_queue.put((fil, chip))

    for w in xrange(workers):
        p = Process(target=worker_process, args=(work_queue, done_queue),
                    kwargs={'verbose': verbose})

        p.start()
        processes.append(p)
        work_queue.put('STOP')

    for p in processes:
        p.join()

    done_queue.put('STOP')
    out_dict = {}

    # return a dictionary of lists
    for status in iter(done_queue.get, 'STOP'):
        if type(status) != tuple:
            if 'fail' in out_dict:
                out_dict['fail'].append(status)
            else:
                out_dict['fail'] = [status]
            continue
        key = 'filename'
        if key in out_dict:
            out_dict['filename'].append(status[1])
            out_dict['chip'].append(status[2])
            out_dict['trail'].append(status[3])
        else:
            out_dict['filename'] = [status[1]]
            out_dict['chip'] = [status[2]]
            out_dict['trail'] = [status[3]]
=======
        print('{0} file(s) found...'.format(n_files))

    # Nothing to do
    if n_files < 1 or n_chips < 1:
        return results, errors

    # Adjust number of processes
    if n_tot < n_processes:
        n_processes = n_tot
    if n_processes > n_cpu:
        n_processes = n_cpu

    # No multiprocessing
    if n_processes == 1:
        for fil in files:
            for chip in chips:
                if verbose:
                    print('\nProcessing {0}[{1}]...'.format(fil, chip))

                key = (fil, chip)
                try:
                    result = _detsat_one(
                        fil, chip, sigma=sigma,
                        low_thresh=low_thresh, h_thresh=h_thresh,
                        small_edge=small_edge, line_len=line_len,
                        line_gap=line_gap, percentile=percentile, buf=buf,
                        plot=plot, verbose=verbose)
                except Exception as e:
                    errmsg = '{0}: {1}'.format(type(e), str(e))
                    errors[key] = errmsg
                    if verbose:
                        print(errmsg)
                else:
                    results[key] = result
        if verbose:
            print()

    # Multiprocessing.
    # The work queue is for things that need to be done and is shared by all
    # processes. When a worker finishes, its output is put into done queue.
    else:
        if verbose:
            print('Using {0} processes'.format(n_processes))

        work_queue = Queue()
        done_queue = Queue()
        processes = []

        for fil in files:
            for chip in chips:
                work_queue.put((fil, chip))

        for w in range(n_processes):
            p = Process(
                target=_satdet_worker, args=(work_queue, done_queue), kwargs={
                    'sigma': sigma, 'low_thresh': low_thresh,
                    'h_thresh': h_thresh, 'small_edge': small_edge,
                    'line_len': line_len, 'line_gap': line_gap,
                    'percentile': percentile, 'buf': buf})
            p.start()
            processes.append(p)
            work_queue.put('STOP')

        for p in processes:
            p.join()

        done_queue.put('STOP')

        # return a dictionary of lists
        for status in iter(done_queue.get, 'STOP'):
            key = (status[1], status[2])
            if status[0]:  # Success
                results[key] = status[3]
            else:  # Failed
                errors[key] = status[3]

        if verbose:
            if len(results) > 0:
                print('Number of trail segment(s) found:')
            for key in sorted(results):
                print('  {0}[{1}]: {2}'.format(
                    key[0], key[1], len(results[key])))
            if len(errors) > 0:
                print('These have errors:')
            for key in sorted(errors):
                print('  {0}[{1}]'.format(key[0], key[1]))

    if verbose:
        t_end = time.time()
        print('Total run time: {0} s'.format(t_end - t_beg))
>>>>>>> 5c530698

    return results, errors<|MERGE_RESOLUTION|>--- conflicted
+++ resolved
@@ -110,6 +110,10 @@
 
 Combine the masks from above and update the corresponding DQ array of the
 associated image and extension:
+from __future__ import absolute_import
+from __future__ import division
+from __future__ import print_function
+from __future__ import unicode_literals
 
 >>> final_mask = mask1 | mask2
 >>> update_dq('jc8m10syq_flc.fits', 6, final_mask, verbose=True)
@@ -135,20 +139,12 @@
                         unicode_literals)
 from astropy.extern.six.moves import map
 
-<<<<<<< HEAD
-'''
-from __future__ import absolute_import
-from __future__ import division
-from __future__ import print_function
-from __future__ import unicode_literals
-=======
 # STDLIB
 import glob
 import multiprocessing
 import time
 import warnings
 from multiprocessing import Process, Queue
->>>>>>> 5c530698
 
 # THIRD PARTY
 import numpy as np
@@ -183,25 +179,12 @@
     if verbose:
         t_beg = time.time()
 
-<<<<<<< HEAD
-        verbose - will print(a lot to the terminal, mostly for debugging.
-    '''
-
-    # minor error checking
-    # for now, only allow ACS images, but in theory it should work for any
-    # instrument.
-    if ((ext != 1) == (ext != 4)):
-        print('select valid extension')
-        print('Only ACS science extensions allowed')
-        return
-=======
     fname = '{0}[{1}]'.format(filename, ext)
 
     # check extension
     if ext not in (1, 4, 'SCI', ('SCI', 1), ('SCI', 2)):
         warnings.warn('{0} is not a valid science extension for '
                       'ACS/WFC'.format(ext), AstropyUserWarning)
->>>>>>> 5c530698
 
     # get the data
     image = fits.getdata(filename, ext)
@@ -209,12 +192,6 @@
 
     # rescale the image
     p1, p2 = np.percentile(image, percentile)
-<<<<<<< HEAD
-    if verbose:
-        print( 'p1, p2')
-        print(p1, p2)
-=======
->>>>>>> 5c530698
 
     # there should always be some counts in the image, anything lower should
     # be set to one. Makes things nicer for finding edges.
@@ -264,12 +241,8 @@
     # returned from the PHT
     if n_result > 1:
         if verbose:
-<<<<<<< HEAD
-            print('length of result: ' + str(len(result)))
-=======
             print('Length of PHT result: {0}'.format(n_result))
 
->>>>>>> 5c530698
         # create lists for X and Y positions of lines and build points
         x0 = result[:, 0, 0]
         y0 = result[:, 0, 1]
@@ -282,32 +255,6 @@
         topy = ymax - buf
 
         if verbose:
-<<<<<<< HEAD
-            print( 'max(x0), max(x1), max(y0), max(y1)')
-            print( max(x0), max(x1), max(y0), max(y1))
-            print( 'topx, topy')
-            print( topx, topy)
-            print( 'min(x0), min(x1), min(y0), min(y1)')
-            print( min(x0), min(x1), min(y0), min(y1))
-            print( 'buf')
-            print( buf )
-
-        # set up trail angle "tracking" arrays
-        trail_angle = []
-        round_angle = []
-
-        # find the angle of each segment and filter things out
-        for i in range(len(result)):
-            #  this may be wrong. Try using atan2
-            angled = math.degrees(math.atan((y1[i] - y0[i]) / (x1[i] - x0[i])))
-            trail_angle.append(angled)
-            # round to the nearest 5 degrees, trail should not be that curved
-            rounded = int(5 * round(angled / 5))
-            # take out 90 degree things
-            if rounded % 90 == 0:
-                rounded = None
-            round_angle.append(rounded)
-=======
             print('min(x0)={0:4d}, min(x1)={1:4d}, min(y0)={2:4d}, '
                   'min(y1)={3:4d}'.format(min(x0), min(x1), min(y0), min(y1)))
             print('max(x0)={0:4d}, max(x1)={1:4d}, max(y0)={2:4d}, '
@@ -327,7 +274,6 @@
         round_angle = round_angle[mask]
         trail_angle = trail_angle[mask]
         result = result[mask]
->>>>>>> 5c530698
 
         ang, num = stats.mode(round_angle)
 
@@ -335,15 +281,9 @@
         truth = round_angle == ang[0]
 
         if verbose:
-<<<<<<< HEAD
-            print(round_angle)
-            print(trail_angle)
-            print(ang)
-=======
             print('trail_angle: {0}'.format(trail_angle))
             print('round_angle: {0}'.format(round_angle))
             print('mode(round_angle): {0}'.format(ang[0]))
->>>>>>> 5c530698
 
         # filter out the outliers
         trail_angle = trail_angle[truth]
@@ -351,9 +291,6 @@
         n_result = len(result)
 
         if verbose:
-<<<<<<< HEAD
-            print(trail_angle)
-=======
             print('Filtered trail_angle: {0}'.format(trail_angle))
 
         if n_result < 1:
@@ -366,7 +303,6 @@
                 'detection on {1}.'.format(n_result, fname), AstropyUserWarning)
             return np.empty(0)
 
->>>>>>> 5c530698
         # remake the point lists with things taken out
         x0 = result[:, 0, 0]
         y0 = result[:, 0, 1]
@@ -392,22 +328,14 @@
               ((max_y0 > topy) or (max_y1 > topy))):
             satellite = True
             if verbose:
-<<<<<<< HEAD
-                print('Top to Bottom')
-=======
                 print('Trail Direction: Top to Bottom')
->>>>>>> 5c530698
 
         # right to left
         elif (((min_x0 < buf) or (min_x1 < buf)) and
               ((max_x0 > topx) or (max_x1 > topx))):
             satellite = True
             if verbose:
-<<<<<<< HEAD
-                print('Right to Left')
-=======
                 print('Trail Direction: Right to Left')
->>>>>>> 5c530698
 
         # bottom to left
         elif (((min_x0 < buf) or (min_x1 < buf)) and
@@ -415,11 +343,7 @@
               (-1 > mean_angle > -89)):
             satellite = True
             if verbose:
-<<<<<<< HEAD
-                print('Bottom to Left')
-=======
                 print('Trail Direction: Bottom to Left')
->>>>>>> 5c530698
 
         # top to left
         elif (((min_x0 < buf) or (min_x1 < buf)) and
@@ -427,11 +351,7 @@
               (89 > mean_angle > 1)):
             satellite = True
             if verbose:
-<<<<<<< HEAD
-                print('Top to Left')
-=======
                 print('Trail Direction: Top to Left')
->>>>>>> 5c530698
 
         # top to right
         elif (((max_x0 > topx) or (max_x1 > topx)) and
@@ -439,11 +359,7 @@
               (-1 > mean_angle > -89)):
             satellite = True
             if verbose:
-<<<<<<< HEAD
-                print('Top to Right')
-=======
                 print('Trail Direction: Top to Right')
->>>>>>> 5c530698
 
         # bottom to right
         elif (((max_x0 > topx) or (max_x1 > topx)) and
@@ -451,234 +367,6 @@
               (89 > mean_angle > 1)):
             satellite = True
             if verbose:
-<<<<<<< HEAD
-                print('Bottom to Right')
-
-        # if there is an unreasonable amount of points, it picked up garbage
-        if len(result) > 300:
-            print('Way too many segments results to be correct')
-            print(len(result))
-            print('Rejecting detection on ' + filename + ' , ' + str(ext))
-            satellite = False
-
-    if satellite:
-        if verbose:
-            print('We have a trail')
-            print('End point list: ')
-            print(x0)
-            print(x1)
-            print(y0)
-            print(y1)
-            print('Trail angle list (not returned): ')
-            print(trail_angle)
-            print('')
-
-        if plot:  # plotting could really be improved, but not a big deal
-            if verbose:
-                print('making a lot of plots')
-            # plot everything on one plot first
-#            plt.clf()
-#            fig, ax = plt.subplots(1, 3, num=1)
-#
-#            ax[0].imshow(image, vmin=.1, vmax=700, cmap=plt.cm.gray)
-#            ax[0].set_title('Input image')
-#            ax[0].axis('image')
-#
-#            ax[1].imshow(np.log(1 + h),
-#                         extent=[np.rad2deg(theta[-1]), np.rad2deg(theta[0]),
-#                                 d[-1], d[0]], aspect=1)
-#            ax[1].set_title('Hough Transform')
-#            ax[1].set_xlabel('Angle (degrees)')
-#            ax[1].set_ylabel('Distance (pixels)')
-#            ax[1].axis('image')
-#
-#            ax[2].imshow(edge, cmap=plt.cm.gray)
-#            ax[2].set_title('Edge Image')
-#            fig.show()
-
-            plt.figure(num=1)
-            plt.clf()
-            plt.imshow(edge, cmap=plt.cm.gray)
-            plt.suptitle('Edge image for ' + filename + ' exten: ' + str(ext))
-            for line in result:
-                p0, p1 = line
-                plt.plot((p0[0], p1[0]), (p0[1], p1[1]),
-                         scalex=False, scaley=False)
-
-            plt.figure(num=2)
-            plt.clf()
-            plt.imshow(np.log(1 + h), extent=(np.rad2deg(theta[-1]),
-                                              np.rad2deg(theta[0]),
-                                              d[-1], d[0]),
-                                              aspect=.02)
-#            ax.set_title('Hough Transform')
-#            ax.set_xlabel('Angles (degrees)')
-#            ax.set_ylabel('Distance from Origin (pixels)')
-
-            rows, cols = edge.shape
-
-            plt.figure(num=3)
-            plt.clf()
-            plt.imshow(image, vmin=.7, vmax=1, cmap=plt.cm.gray)
-            plt.suptitle(filename + ' exten: ' + str(ext))
-            for line in result:
-                p0, p1 = line
-                plt.plot((p0[0], p1[0]), (p0[1], p1[1]),
-                         scalex=False, scaley=False)
-
-        return result
-
-    else:  # length of result was too small
-        if verbose:
-            print('No trail for you!')
-            print('segments found: ', len(result))
-
-        if plot:
-            plt.figure(num=1)
-            plt.clf()
-            plt.imshow(edge, cmap=plt.cm.gray)
-            plt.suptitle(filename + ' exten: ' + str(ext))
-            for line in result:
-                p0, p1 = line
-                plt.plot((p0[0], p1[0]), (p0[1], p1[1]),
-                         scalex=False, scaley=False)
-
-        return []
-
-
-def segmask(result, shape):
-    '''
-    return a very quick mask for a given results
-    not used. should probably delete.
-    '''
-    mask = np.zeros(shape)
-
-    for line in result:
-        p0, p1 = line
-        rr, cc = draw.line(p0[0], p0[1], p1[0], p1[1])
-        mask[cc, rr] = 1
-
-    return mask
-
-
-def mask_dq(filename, ext, mask):
-    '''
-    Create the mask for the satellite and update the DQ array to 16384 to
-    reflect that a satellite is present.
-
-    Returns:
-        Nothing
-
-    Input:
-        filename - name of file to be updated.
-
-        ext - extension of file to update, should be either 3 or 6 for ACS.
-
-        mask - mask array where 0 is background and 1 is satellite.
-    '''
-    if ((ext != 3) == (ext != 6)):
-        print('select valid extension')
-        return
-
-    with fits.open(filename, mode='update') as hdulist:
-        dqhdu = hdulist[ext]
-        dq = dqhdu.data
-
-        z = np.where(mask == 1)
-
-        dq[z] = 16384
-
-        hdulist.flush()
-
-
-def biweightMean(inputData):
-    """
-    Calculate the mean of a data set using bisquare weighting.
-
-    Based on the biweight_mean routine from the AstroIDL User's
-    Library.
-
-    Returns:
-        the biweight mean of the input data
-
-    Input:
-        inputData - single dimension array of data to find the biweight mean
-        of.
-    """
-
-    y = inputData.ravel()
-    if type(y).__name__ == "MaskedArray":
-        y = y.compressed()
-
-    n = len(y)
-    closeEnough = 0.03 * np.sqrt(0.5 / (n - 1))
-
-    diff = 1.0e30
-    nIter = 0
-
-    y0 = np.median(y)
-    deviation = y - y0
-    sigma = std(deviation)
-
-    if sigma < __epsilon:
-        diff = 0
-    while diff > closeEnough:
-        nIter = nIter + 1
-        if nIter > __iterMax:
-            break
-        uu = ((y - y0) / (6.0 * sigma)) ** 2.0
-        uu = np.where(uu > 1.0, 1.0, uu)
-        weights = (1.0 - uu) ** 2.0
-        weights /= weights.sum()
-        y0 = (weights * y).sum()
-        deviation = y - y0
-        prevSigma = sigma
-        sigma = std(deviation, Zero=True)
-        if sigma > __epsilon:
-            diff = np.abs(prevSigma - sigma) / prevSigma
-        else:
-            diff = 0.0
-
-    return y0
-
-
-__iterMax = 25
-__delta = 5.0e-7
-__epsilon = 1.0e-20
-
-
-def robust_mean(inputData, Cut=3.0):
-    """
-    Robust estimator of the mean of a data set.  Based on the
-    resistant_mean function from the AstroIDL User's Library.
-
-    Returns:
-        The robust mean of the input data
-
-    Input:
-        inputData - single dimension array of data to find the robust mean
-            of.
-
-        cut - the value in sigma to cull the data. default is 3 sigma. Anything
-            less than 1 will be set to 1.
-
-    """
-
-    data = inputData.ravel()
-    if type(data).__name__ == "MaskedArray":
-        data = data.compressed()
-
-    data0 = np.median(data)
-    maxAbsDev = np.median(np.abs(data - data0)) / 0.6745
-    if maxAbsDev < __epsilon:
-        maxAbsDev = (np.abs(data - data0)).mean() / 0.8000
-
-    cutOff = Cut * maxAbsDev
-    good = np.where(np.abs(data - data0) <= cutOff)
-    good = good[0]
-    dataMean = data[good].mean()
-    dataSigma = math.sqrt(((data[good] - dataMean) ** 2.0).sum() / len(good))
-=======
                 print('Trail Direction: Bottom to Right')
 
     if satellite:
@@ -727,7 +415,6 @@
 
         if verbose:
             print('No trail detected; found {0} segments'.format(n_result))
->>>>>>> 5c530698
 
         if plot and plt is not None:
             fig1, ax1 = plt.subplots()
@@ -759,40 +446,9 @@
     if iy1 > ymax:
         iy1 = ymax
 
-<<<<<<< HEAD
-    if Zero:
-        data0 = 0.0
-    else:
-        data0 = np.median(data)
-    maxAbsDev = np.median(np.abs(data - data0)) / 0.6745
-    if maxAbsDev < __epsilon:
-        maxAbsDev = (np.abs(data - data0)).mean() / 0.8000
-    if maxAbsDev < __epsilon:
-        sigma = 0.0
-        return sigma
-
-    u = (data - data0) / 6.0 / maxAbsDev
-    u2 = u ** 2.0
-    good = np.where(u2 <= 1.0)
-    good = good[0]
-    if len(good) < 3:
-        print("WARNING:  Distribution is too strange to compute standard deviation")
-        sigma = -1.0
-        return sigma
-
-    numerator = ((data[good] - data0) ** 2.0 * (1.0 - u2[good]) ** 2.0).sum()
-    nElements = (data.ravel()).shape[0]
-    denominator = ((1.0 - u2[good]) * (1.0 - 5.0 * u2[good])).sum()
-    sigma = nElements * numerator / (denominator * (denominator - 1.0))
-    if sigma > 0:
-        sigma = math.sqrt(sigma)
-    else:
-        sigma = 0.0
-=======
     if iy1 <= iy0 or ix1 <= ix0:
         raise IndexError(
             'array[{0}:{1},{2}:{3}] is invalid'.format(iy0, iy1, ix0, ix1))
->>>>>>> 5c530698
 
     return list(map(int, [ix0, ix1, iy0, iy1]))
 
@@ -943,14 +599,10 @@
 
     (x0, y0), (x1, y1) = trail_coords  # p0, p1
 
-<<<<<<< HEAD
-    print('Rotation: ' + str(deg))
-=======
     #  Find out how much to rotate the image
     rad = np.arctan2(y1 - y0, x1 - x0)
     newrad = (np.pi * 2) - rad
     deg = np.degrees(rad)
->>>>>>> 5c530698
 
     if verbose:
         print('Rotation: {0}'.format(deg))
@@ -1013,28 +665,10 @@
 
     # Make sure there is something in the first pass before trying to move on
     if len(z) < 1:
-<<<<<<< HEAD
-        print('First look at finding a profile failed...')
-        print('Nothing found at ' + str(sigma) + ' from background!')
-        print('Try adjusting perameters and trying again')
-        if plot:
-            plt.figure(num=3)
-            plt.clf()
-            plt.plot(flat[0], 'b.')
-            plt.plot(z, flat[0][z], 'r.')
-        return
-
-    if plot:
-        plt.figure(num=3)
-        plt.clf()
-        plt.plot(flat[0], 'b.')
-        plt.plot(z, flat[0][z], 'r.')
-=======
         raise ValueError(
             'First look at finding a profile failed. '
             'Nothing found at {0} from background! '
             'Adjust parameters and try again.'.format(sigma))
->>>>>>> 5c530698
 
     # get the bounds of the flagged points
     lower = z.min()
@@ -1080,26 +714,6 @@
                     subr.shape, first))
             if first:
                 first = False
-<<<<<<< HEAD
-                print('subr is 0 in first')
-                #print counter
-                centery = sy
-                nextx = sx
-                continue
-            flat.append(np.median(subr, axis=1))
-
-            mean = biweightMean(flat[-1])
-            mean = robust_mean(flat[0], Cut=sigma)
-            stddev = std(flat[-1])
-
-            z = np.where(flat[-1] > mean + (sigma * stddev))
-            z = z[0]
-            if len(z) < 1:
-                print('z is less than 1, no good profile found.')
-                print('start moving left from starting point')
-                #print counter
-=======
->>>>>>> 5c530698
                 centery = sy
                 nextx = sx
             else:
@@ -1121,44 +735,11 @@
                           'moving left from starting point.'.format(counter))
                 centery = sy
                 nextx = sx
-<<<<<<< HEAD
-                print('hit rotate edge')
-                print(counter)
-
-            if (highy > image.shape[0]) or (highx > image.shape[1]):
-#                plt.figure(num=10)
-#                plt.clf()
-#                plt.plot(flat[-1], 'b.')
-                first = False
-                centery = sy
-                nextx = sx
-                print('hit image edge')
-                print(counter)
-
-        else:  # Not first, this is the pass the other way.
-            subr = rotate[centery - sublen:centery + sublen, nextx - subwidth/2:nextx + subwidth/2]
-            if subr.shape[1] == 0:
-                done = True
-                print('\nsubr is 0')
-                continue
-            flat.append(np.median(subr, axis=1))
-
-            mean = biweightMean(flat[-1])
-            mean = robust_mean(flat[0], Cut=sigma)
-            stddev = std(flat[-1])
-
-            z = np.where(flat[-1] > mean + (sigma * stddev))
-            z = z[0]
-            if len(z) < 1:
-                print('z is less than 1')
-                print(subr.shape)
-=======
                 first = False
             else:
                 if verbose:
                     print('z={0} is less than 1, subr shape={1}, '
                           'we are done'.format(z, subr.shape))
->>>>>>> 5c530698
                 done = True
             continue
 
@@ -1218,29 +799,17 @@
                 if verbose:
                     print('Hit rotate edge at counter={0}'.format(counter))
                 done = True
-<<<<<<< HEAD
-                print('hit rotate edge')
-
-            if (highy > image.shape[0]) or (highx > image.shape[1]):
-                done = True
-                print('hit edge')
-=======
             elif (highy > image.shape[0]) or (highx > image.shape[1]):
                 if verbose:
                     print('Hit image edge at counter={0}'.format(counter))
                 done = True
->>>>>>> 5c530698
 
         counter += 1
 
         # make sure it does not try to go infinetly
         if counter > 500:
-<<<<<<< HEAD
-            print('Too many loops, exiting')
-=======
             if verbose:
                 print('Too many loops, exiting')
->>>>>>> 5c530698
             done = True
     # End while
 
@@ -1272,47 +841,18 @@
         ax1.imshow(test, vmin=lower, vmax=upper, cmap=plt.cm.gray)
         ax1.set_title('Masked image')
 
-<<<<<<< HEAD
-import glob
-from multiprocessing import Lock, Process, Queue, current_process, Pool
-import multiprocessing
-import shutil
-from astropy.io import ascii
-=======
         fig2, ax2 = plt.subplots()
         ax2.imshow(mask, cmap=plt.cm.gray)
         ax2.set_title('DQ mask')
->>>>>>> 5c530698
 
         plt.draw()
 
     if verbose:
-<<<<<<< HEAD
-        print('found files using ' + searchpattern)
-        print(files)
-=======
         t_end = time.time()
         print('Run time: {0} s'.format(t_end - t_beg))
->>>>>>> 5c530698
 
     return mask
 
-<<<<<<< HEAD
-    for fil in files:
-        for ext in exten:
-            results = detsat(fil, ext)
-
-            if len(results) > 0:
-                if on_frontier:
-                    make_mask
-                if verbose:
-                    print('Trail found on image ' + fil + ' ' + str(ext))
-                trail_files.append((fil, ext))
-
-            else:
-                if verbose:
-                    print('No trail found on image ' + fil + ' ' + str(ext))
-=======
 
 def update_dq(filename, ext, mask, dqval=16384, verbose=True):
     """Update the given image and DQ extension with the given
@@ -1322,7 +862,6 @@
     ----------
     filename : str
         FITS image filename to update.
->>>>>>> 5c530698
 
     ext : int, str, or tuple
         DQ extension, as accepted by ``astropy.io.fits``, to update.
@@ -1331,19 +870,9 @@
         Boolean mask, with `True` marking the satellite trail(s).
         This can be the result(s) from :func:`make_mask`.
 
-<<<<<<< HEAD
-def worker(info):
-    '''
-    worker for the pool multi processing method.
-    '''
-    fil, chip, change = info
-    #print 'working on: ' + fil + ' ' + str(chip)
-    result = detsat(fil, chip)
-=======
     dqval : int, optional
         DQ value to use for the trail. Default value of 16384 is
         tailored for ACS/WFC.
->>>>>>> 5c530698
 
     verbose : bool, optional
         Print extra information to the terminal.
@@ -1376,13 +905,6 @@
         else:
             print('No updates necessary for {0}'.format(fname))
 
-<<<<<<< HEAD
-    if verbose:
-        print('found files using ' + searchpattern)
-        print(files)
-        print('\n#files: ', len(files))
-=======
->>>>>>> 5c530698
 
 ############################## from decttest.py ################################
 # Multiprocessing for multiple input files.
@@ -1406,26 +928,8 @@
             retcode = True
         done_queue.put((retcode, fil, chip, result))
 
-<<<<<<< HEAD
-    if verbose:
-        print('runs:')
-        print(runs)
-        print(len(runs))
-    # Create pool and map the run tuples to the worker function
-    pool = Pool(processes=processes)
-    #results = pool.map(worker, runs)
-    results = pool.map_async(worker, runs)
-    pool.close()
-    pool.join()
-    # print(results.empty()
-
-    if verbose:
-        print(results.successful())
-        print(type(results))
-=======
     return True
 
->>>>>>> 5c530698
 
 def detsat(searchpattern, chips=[1, 4], n_processes=4, sigma=2.0,
            low_thresh=0.1, h_thresh=0.5, small_edge=60, line_len=200,
@@ -1434,51 +938,7 @@
     """Find satellite trails in the given images and extensions.
     The trails are calculated using Probabilistic Hough Transform.
 
-<<<<<<< HEAD
-    for result in results.get():
-        if verbose:
-            print(result)
-#        if type(result) != tuple:
-#            if 'fail' in out_dict:
-#                out_dict['fail'].append(result)
-#            else:
-#                out_dict['fail'] = [result]
-#            continue
-        outlist.append((result[0], result[1], result[2]))
-
-#        key = 'filename'
-#        if key in out_dict:
-#            out_dict['filename'].append(result[0])
-#            out_dict['chip'].append(result[1])
-#            out_dict['trail'].append(result[2])
-#        else:
-#            out_dict['filename'] = [result[0]]
-#            out_dict['chip'] = [result[1]]
-#            out_dict['trail'] = [result[2]]
-
-    trail = [a for a in outlist if a[2] == True]
-
-    write_outlist(outlist, savename)
-    write_outlist(trail, savename.split('.txt')[0] + '_true.txt')
-
-#    with open(filename) as output:
-#        for element in trail:
-#            output.write(str(element) + '\n')
-
-    return outlist
-
-
-def write_outlist(outlist, filename, clobber=True):
-    '''Write the outlist from the main function
-    '''
-    if clobber:
-        try:
-            os.remove(filename)
-        except OSError:
-            pass
-=======
     .. note::
->>>>>>> 5c530698
 
         The trail endpoints found here are crude approximations.
         Use :func:`make_mask` to create the actual DQ mask for the trail(s)
@@ -1528,28 +988,6 @@
         The percent boundaries to scale the image to before
         creating edge image.
 
-<<<<<<< HEAD
-def worker_process(work_queue, done_queue, verbose=False):
-    '''
-    Test for mamangement worker
-    '''
-    for fil, chip in iter(work_queue.get, 'STOP'):
-        try:
-            if verbose:
-                print(fil, chip)
-                type(result)
-            result = detsat(fil, chip)
-            if len(result) > 1:
-                found = True
-            else:
-                found = False
-            done_queue.put((str(current_process().name), fil, chip, found))
-
-        except Exception as e:
-            done_queue.put('problem with ' + fil + str(type(e)))
-            if verbose:
-                print(type(e))
-=======
     buf : int, optional
         How close to the edge of the image the satellite trail has to
         be to be considered a trail.
@@ -1557,7 +995,6 @@
     plot : bool, optional
         Make plots of edge image, Hough space transformation, and
         rescaled image. This is only applicable if ``n_processes=1``.
->>>>>>> 5c530698
 
     verbose : bool, optional
         Print extra information to the terminal, mostly for debugging.
@@ -1588,54 +1025,6 @@
     errors = {}
 
     if verbose:
-<<<<<<< HEAD
-        print('found files using ' + searchpattern)
-        print(files)
-        print(len(files))
-
-    # implement working and done queue
-    # the work queue is for things that need to be done and is shared by all
-    # workers. When a worker finishes, its output is put into done queue
-    work_queue = Queue()
-    done_queue = Queue()
-    processes = []
-
-    for fil in files:
-        for chip in chips:
-            work_queue.put((fil, chip))
-
-    for w in xrange(workers):
-        p = Process(target=worker_process, args=(work_queue, done_queue),
-                    kwargs={'verbose': verbose})
-
-        p.start()
-        processes.append(p)
-        work_queue.put('STOP')
-
-    for p in processes:
-        p.join()
-
-    done_queue.put('STOP')
-    out_dict = {}
-
-    # return a dictionary of lists
-    for status in iter(done_queue.get, 'STOP'):
-        if type(status) != tuple:
-            if 'fail' in out_dict:
-                out_dict['fail'].append(status)
-            else:
-                out_dict['fail'] = [status]
-            continue
-        key = 'filename'
-        if key in out_dict:
-            out_dict['filename'].append(status[1])
-            out_dict['chip'].append(status[2])
-            out_dict['trail'].append(status[3])
-        else:
-            out_dict['filename'] = [status[1]]
-            out_dict['chip'] = [status[2]]
-            out_dict['trail'] = [status[3]]
-=======
         print('{0} file(s) found...'.format(n_files))
 
     # Nothing to do
@@ -1726,6 +1115,5 @@
     if verbose:
         t_end = time.time()
         print('Total run time: {0} s'.format(t_end - t_beg))
->>>>>>> 5c530698
 
     return results, errors